--- conflicted
+++ resolved
@@ -3,16 +3,8 @@
 import Promise from 'bluebird';
 const sdk = require("../..");
 const MatrixClient = sdk.MatrixClient;
-<<<<<<< HEAD
-import utils from "../test-utils";
-
-import expect from 'expect';
-import lolex from 'lolex';
+
 import logger from '../../lib/logger';
-=======
-
-import logger from '../../src/logger';
->>>>>>> 772d6683
 
 jest.useFakeTimers();
 
